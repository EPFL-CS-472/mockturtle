--- conflicted
+++ resolved
@@ -34,10 +34,6 @@
 
 #include <iostream>
 
-<<<<<<< HEAD
-#include "../io/write_verilog.hpp"
-=======
->>>>>>> 0a996a72
 #include "../networks/mig.hpp"
 #include "../traits.hpp"
 #include "../utils/progress_bar.hpp"
@@ -191,11 +187,7 @@
             }
             stopwatch t( st.time_refactoring );
 
-<<<<<<< HEAD
-            refactoring_fn( ntk, tt, satisfiability_dont_cares( ntk, pivots ), leaves.begin(), leaves.end(), [&]( auto const& f ) { new_f = f; return false; } );
-=======
             refactoring_fn( ntk, tt, satisfiability_dont_cares( ntk, pivots, 16u ), leaves.begin(), leaves.end(), [&]( auto const& f ) { new_f = f; return false; } );
->>>>>>> 0a996a72
           }
           else
           {
@@ -226,11 +218,7 @@
         ntk.substitute_node( n, new_f );
         ntk.set_value( n, 0 );
         ntk.set_value( ntk.get_node( new_f ), ntk.fanout_size( ntk.get_node( new_f ) ) );
-<<<<<<< HEAD
-        for ( auto i = 0; i < leaves.size(); i++ )
-=======
         for ( auto i = 0u; i < leaves.size(); i++ )
->>>>>>> 0a996a72
         {
           ntk.set_value( ntk.get_node( leaves[i] ), ntk.fanout_size( ntk.get_node( leaves[i] ) ) );
         }
